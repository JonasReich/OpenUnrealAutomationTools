--- conflicted
+++ resolved
@@ -508,16 +508,7 @@
         print("Wrote", len(rows) - 1, "CSV rows to", csv_path)
 
 
-<<<<<<< HEAD
-def generate_translation_csv(project_root, target_language, target, new_lines_dict: Dict[str, CSVEntryWithMetaData],
-                             meta_data_keys: Optional[List[str]] = None,
-                             keep_translation_if_source_changed: bool = True,
-                             combine_key_for_translation: bool = True,
-                             verbose_diff=False):
-    print("##", target, "-", target_language, "##")
-=======
 def get_csv_dir(project_root: str, dir_name: str) -> str:
->>>>>>> efbd7ab2
     localization_root = _get_localization_root(project_root)
     base_csv_dir = os.path.normpath(os.path.join(
         localization_root, "CSVTranslations"))
@@ -549,10 +540,10 @@
             if not os.path.exists(translation_csv):
                 continue
 
-            p4 = UnrealPerforce()
-            translations_date = p4.get_last_change_date(translation_csv)
-            print(
-                f"combine current sources with translations from {translations_date}")
+        p4 = UnrealPerforce()
+        translations_date = p4.get_last_change_date(translation_csv)
+        print(
+            f"combine current sources with translations from {translations_date}")
             last_translated_lines.update(read_translation_csv(translation_csv,
                                                               ignore_duplicates=True))
 
@@ -570,7 +561,7 @@
             print(
                 f"combine current sources with overrides from {translations_date}")
             raw_overrides = read_translation_csv(translation_csv,
-                                                 ignore_duplicates=True)
+                                                     ignore_duplicates=True)
             for override_key, override_value in raw_overrides.items():
                 if override_key in new_lines_dict:
                     overrides[override_key] = override_value
@@ -601,31 +592,25 @@
                     translated_line.source_string = new_line.source_string
             translated_line.meta_data = new_line.meta_data.copy()
 
-    untranslated = list(
+        untranslated = list(
         filter(lambda entry: entry.source_string != "" and entry.translated_string == "", new_lines_dict.values()))
-    if len(untranslated) > 0:
-        rows = [["CombinedKey", "SourceString"]]
-        for entry in untranslated:
-            rows.append(
-                [entry.combined_key(), entry.source_string])
-        untranslated_csv = write_csv(
+        if len(untranslated) > 0:
+            rows = [["CombinedKey", "SourceString"]]
+            for entry in untranslated:
+                rows.append(
+                    [entry.combined_key(), entry.source_string])
+            untranslated_csv = write_csv(
             f"{diff_id}_untranslated", rows)
-        csv_suffix = f"\t -> {untranslated_csv}" if verbose_diff else ""
-    else:
-        csv_suffix = ""
-    print(
-        f"  untranslated:  {len(untranslated)}{csv_suffix}")
+            csv_suffix = f"\t -> {untranslated_csv}" if verbose_diff else ""
+        else:
+            csv_suffix = ""
+        print(
+            f"  untranslated:  {len(untranslated)}{csv_suffix}")
 
     return last_translated_lines
-
-<<<<<<< HEAD
     if meta_data_keys is None:
         meta_data_keys = []
-    meta_data_keys.insert(0, "Source")  # always include source location first
-    write_translation_csv(os.path.normpath(os.path.join(
-        export_dir, target_csv_file_name)), new_lines_dict, combine_key=combine_key_for_translation, meta_data_keys=meta_data_keys)
-=======
->>>>>>> efbd7ab2
+
 
 def export_csv_for_game_ouu(project_root: str, target_csv_file_name: str, new_lines_dict: Dict[str, CSVEntryWithMetaData]):
     """
