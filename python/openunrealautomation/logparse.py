﻿"""
Parse UE logs for warning / error summary.
"""

import argparse
import copy
import os.path
import re
from enum import Enum
from pathlib import Path
from typing import Dict, Iterator, List, Optional, Set, Tuple, Union
from xml.etree.ElementTree import Element as XmlNode
from xml.etree.ElementTree import ElementTree as XmlTree

<<<<<<< HEAD
from openunrealautomation.core import OUAException
=======
from alive_progress import alive_bar

from openunrealautomation.core import *
>>>>>>> b3b2bb90
from openunrealautomation.environment import UnrealEnvironment
from openunrealautomation.logfile import UnrealLogFile
from openunrealautomation.util import strtobool


def _get_name_id_list(xml_node: XmlNode, attribute: str) -> Set[str]:
    """Get a set of unique strings from a semi-colon separated string."""
    result = xml_node.get(attribute, default="").split(";")
    if result == ['']:
        return set()
    return set(result)


class UnrealLogSeverity(Enum):
    """
    Severity of messages. Not 1:1 the same as Unreal's log verbosity.
    Instead, we just differentiate between error, warning and message depending on the declarations in the parser xml file.
    Default level is MESSAGE
    """
    # int, icon, json value
    MESSAGE = 0, "📄", "message"
    WARNING = 1, "⚠️", "warning"
    SEVERE_WARNING = 2, "⚠️", "severe_warning"
    ERROR = 3, "⛔", "error"
    # only distinguish internally for now -> auto step fails. json export etc should be unaffected.
    FATAL = 4, "⛔", "error"

    @staticmethod
    def from_string(string: str) -> 'UnrealLogSeverity':
        if string is None:
            return UnrealLogSeverity.MESSAGE
        capstr = string.upper()
        if capstr == "":
            return UnrealLogSeverity.MESSAGE

        for case in UnrealLogSeverity:
            if case.name == capstr:
                return case
        return UnrealLogSeverity.MESSAGE

    def get_emoji(self) -> str:
        return self.value[1]

    def json(self) -> str:
        return self.value[2]


class UnrealBuildStepStatus(Enum):
    """
    Status of a single build step
    """
    SUCCESS = 0, "✅", "success"
    FAILURE = 1, "❌", "failure"
    UNKNOWN = 2, "⏳", "unknown"

    def __str__(self) -> str:
        return self.long_str()

    def get_icon(self) -> str:
        return self.value[1]

    def long_str(self) -> str:
        return self.value[2]


class UnrealLogFileLineMatch:
    """
    A pattern match of a single file from a log file.
    Stores meta information from where it was parsed and variables extracted from the line.
    """
    line: str = ""
    owning_pattern: Optional['UnrealLogFilePattern']
    # Line number where this match was first encountered
    line_nr: int
    string_vars: Dict[str, str]
    numeric_vars: Dict[str, float]
    occurences: int
    # List of tags that were added for this particular line
    # (this has to be done by external post-processing code atm)
    tags: Set[str]

    def __init__(self, line: str, owning_pattern: Optional['UnrealLogFilePattern'], line_nr: int, string_vars: dict = {}, numeric_vars: dict = {}) -> None:
        self.line = line
        self.owning_pattern = owning_pattern
        self.line_nr = line_nr
        self.string_vars = string_vars
        self.numeric_vars = numeric_vars
        self.occurences = 1
        self.tags = set()

    def __str__(self) -> str:
        return self.line

    def __eq__(self, other) -> bool:
        return self.line == other.line

    def __hash__(self) -> int:
        return hash(self.line)

    def get_tags(self) -> set:
        return self.tags.union(self.owning_pattern.tags, self.owning_pattern.owning_list.tags) if self.owning_pattern is not None and self.owning_pattern.owning_list is not None else set()

    def get_severity(self) -> UnrealLogSeverity:
        return self.owning_pattern.owning_list.severity if self.owning_pattern is not None and self.owning_pattern.owning_list is not None else UnrealLogSeverity.MESSAGE

    def json(self) -> dict:
        return {
            "line": self.line,
            "line_nr": self.line_nr,
            "severity": self.get_severity().json(),
            "strings": self.string_vars,
            "numerics": self.numeric_vars,
            "tags": list(self.get_tags()),
            "occurences": self.occurences
        }


class UnrealLogFilePattern:
    """
    A single pattern that is used for line matching.
    Patterns can be regex or simple string matches.
    Patterns cache all matches that were made using the pattern.
    Only the first pattern that gets a passing match will have the matching line even if later patterns would also match.
    """
    owning_scope: 'UnrealLogFilePatternScopeDeclaration'
    owning_list: Optional['UnrealLogFilePatternList']

    pattern: str
    is_regex: bool

    string_var_names: Set[str]
    numeric_var_names: Set[str]
    success_flag_names: Set[str]
    failure_flag_names: Set[str]
    tags: Set[str]

    def __init__(self, pattern: str,
                 owning_scope: 'UnrealLogFilePatternScopeDeclaration',
                 owning_list: Optional['UnrealLogFilePatternList'],
                 is_regex: bool,
                 string_var_names: Set[str],
                 numeric_var_names: Set[str],
                 success_flag_names: Set[str],
                 failure_flag_names: Set[str],
                 tags: Set[str]) -> None:
        self.owning_scope = owning_scope
        self.owning_list = owning_list
        self.pattern = pattern
        self.is_regex = is_regex
        self.string_var_names = string_var_names
        self.numeric_var_names = numeric_var_names
        self.success_flag_names = success_flag_names
        self.failure_flag_names = failure_flag_names
        self.tags = tags

    @staticmethod
    def _from_xml_node(xml_node: XmlNode, owning_scope: 'UnrealLogFilePatternScopeDeclaration', owning_list: Optional['UnrealLogFilePatternList'] = None) -> Optional['UnrealLogFilePattern']:
        if None is xml_node:
            return None
        is_regex = xml_node.get("Style", default="Regex") == "Regex"
        string_var_names = _get_name_id_list(xml_node, "StringVariables")
        numeric_var_names = _get_name_id_list(xml_node, "NumericVariables")
        success_flag_names = _get_name_id_list(xml_node, "SuccessFlags")
        failure_flag_names = _get_name_id_list(xml_node, "FailureFlags")

        if owning_list:
            success_flag_names = success_flag_names.union(
                owning_list.success_flag_names)
            failure_flag_names = failure_flag_names.union(
                owning_list.failure_flag_names)

        # convert to caps -> for legacy purposes. everything else is case senstitive.
        # TODO consider making the tags case sensitive as well!
        tags_set_nocaps = _get_name_id_list(xml_node, "Tags")
        if len(tags_set_nocaps) > 0:
            tags = set(tag.upper() for tag in tags_set_nocaps)
        else:
            tags: Set[str] = set()

        return UnrealLogFilePattern(str(xml_node.text),
                                    owning_scope=owning_scope,
                                    owning_list=owning_list,
                                    is_regex=is_regex,
                                    string_var_names=string_var_names,
                                    numeric_var_names=numeric_var_names,
                                    success_flag_names=success_flag_names,
                                    failure_flag_names=failure_flag_names,
                                    tags=tags)

    def match(self, line: str, line_nr: int) -> Optional[UnrealLogFileLineMatch]:
        """
        Search for pattern matches in a given line.
        Returns an UnrealLogFileLineMatch if a match was found. Otherwise None.
        Matches automatically alter the root pattern scope by reporting success/failure states of build steps.
        """
        # HACK: Remove newlines at end
        line = line[0:-1]

        if self.pattern is None:
            return None

        if self.is_regex:
            re_match = re.search(self.pattern, line)
            if re_match is None:
                return None
            string_vars = {}
            for name in self.string_var_names:
                named_group_value = re_match.group(name)
                if not named_group_value is None:
                    string_vars[name] = named_group_value
            numeric_vars = {}
            for name in self.numeric_var_names:
                named_group_value = re_match.group(name)
                if not named_group_value is None:
                    try:
                        numeric_vars[name] = float(named_group_value)
                    except ValueError:
                        numeric_vars[name] = float(
                            named_group_value.replace(",", "."))
            result_match = UnrealLogFileLineMatch(
                line, self, line_nr, string_vars, numeric_vars) if re_match else None
        else:
            # Convert both to lower case to make matching case-insensitive
            matches = self.pattern.lower() in line.lower()
            result_match = UnrealLogFileLineMatch(
                line, self, line_nr) if matches else None

        return result_match


class UnrealLogFilePatternList_MatchList:
    """
    A list of matches for a UnrealLogFilePatternList
    """
    source_list: 'UnrealLogFilePatternList'
    owning_scope_instance: 'UnrealLogFilePatternScopeInstance'
    matching_lines: list[UnrealLogFileLineMatch]

    def __init__(self, source_list: 'UnrealLogFilePatternList', owning_scope_instance: 'UnrealLogFilePatternScopeInstance') -> None:
        self.source_list = source_list
        self.owning_scope_instance = owning_scope_instance
        self.matching_lines = []

    def num_matches(self) -> int:
        return len(self.matching_lines)

    def filter_unique_lines(self) -> None:
        self.matching_lines = list(set(self.matching_lines))

    def get_header(self) -> str:
        scope_name = self.owning_scope_instance.get_fully_qualified_scope_name()
        return f"[{scope_name}] {self.source_list.severity.get_emoji()}  {self.source_list.group_name}"

    def match(self, line: str, line_number: int) -> Optional[UnrealLogFileLineMatch]:
        """
        Returns an UnrealLogFileLineMatch for the first pattern that matches the given line.
        May return None if no match was found.
        """
        # Go through exclude patterns first, because we always have to check all of these
        for pattern in self.source_list.exclude_patterns:
            if not pattern.match(line, line_number) is None:
                return None

        for pattern in self.source_list.include_patterns:
            match = pattern.match(line, line_number)
            if match is None:
                continue
            self.owning_scope_instance.flag_match_success(match)
            return match

    def match_tags(self, tags: List[str]) -> bool:
        """Returns true if the statically configured tag list or dynamically determined tags per line contain any of the input tags"""
        if len(tags) == 0 or self.source_list.match_tags(tags):
            return True
        for tag in tags:
            if any(tag in line.tags for line in self.matching_lines):
                return True
        return False

    def format(self, max_lines: int) -> str:
        num_lines = len(self.matching_lines)
        if num_lines == 0:
            return ""
        disp_lines = min(max_lines, num_lines) if max_lines >= 0 else num_lines
        header_str = self.get_header()
        header = f"### {header_str} ({disp_lines}/{num_lines}) <{';'.join(self.source_list.tags)}> ###\n"
        body = "\n".join(str(line)
                         for line in self.matching_lines[0:disp_lines])
        return header + body

    def json(self) -> Optional[dict]:
        num_lines = len(self.matching_lines)
        if num_lines == 0:
            return None
        lines_json_objs = list(filter(lambda x: x is not None, [
                               line.json() for line in self.matching_lines]))

        # Lines come from a set, which has non stable sorting.
        # In the json output we want the lines sorted by line number.
        lines_json_objs.sort(key=lambda line: line["line_nr"])

        return {
            "name": self.source_list.group_name,
            "severity": self.source_list.severity.json(),
            "tags": list(self.source_list.tags),
            "lines": lines_json_objs
        }

    def _check_and_add(self, line: str, line_number: int) -> bool:
        match = self.match(line, line_number)
        if match is None:
            return False
        if match in self.matching_lines:
            match_idx = self.matching_lines.index(match)
            self.matching_lines[match_idx].occurences += 1
        else:
            self.matching_lines.append(match)
        return True


class UnrealLogFilePatternList:
    """
    A list of log file patterns.
    Only the first pattern in a list that matches will contain the line match. Later potential matches are skipped.
    Exclude patterns (negative matches) override include patterns (positive matches).
    """
    group_name: str
    # If true, the matches in this list will be hidden in output. i.e. only used as intermediate steps for variable gathering, etc.
    hidden: bool
    severity: UnrealLogSeverity
    tags: Set[str]
    owning_scope: 'UnrealLogFilePatternScopeDeclaration'
    include_patterns: list[UnrealLogFilePattern]
    exclude_patterns: list[UnrealLogFilePattern]
    success_flag_names: set
    failure_flag_names: set

    def __init__(self, group_name: str, owning_scope: 'UnrealLogFilePatternScopeDeclaration') -> None:
        self.group_name = group_name
        self.owning_scope = owning_scope
        self.severity = UnrealLogSeverity.MESSAGE
        self.tags = set()
        self.include_patterns = []
        self.exclude_patterns = []
        self.success_flag_names = set()
        self.failure_flag_names = set()

    def match_tags(self, tags: List[str]) -> bool:
        """Returns true if the statically configured tag list contains any of the input tags"""
        if len(tags) == 0:
            return True
        for tag in tags:
            if tag is None or tag == "" or tag.upper() in self.tags:
                return True
            if any(tag in pattern.tags for pattern in self.include_patterns):
                return True
        return False

    @staticmethod
    def _from_xml_node(xml_node: XmlNode, owning_scope: 'UnrealLogFilePatternScopeDeclaration') -> 'UnrealLogFilePatternList':
        result_list = UnrealLogFilePatternList(
            str(xml_node.get("Name")),
            owning_scope=owning_scope)

        result_list.severity = UnrealLogSeverity.from_string(
            xml_node.get("Severity", default=""))
        result_list.hidden = strtobool(xml_node.get("Hidden"))

        tags_str = xml_node.get("Tags", default="")
        if len(tags_str) > 0:
            result_list.tags = set(tag.upper() for tag in tags_str.split(";"))

        # This needs to happen before pattern nodes are generated!
        result_list.success_flag_names = _get_name_id_list(
            xml_node, "SuccessFlags")
        result_list.failure_flag_names = _get_name_id_list(
            xml_node, "FailureFlags")

        for pattern in xml_node.findall("Include"):
            include_pattern = UnrealLogFilePattern._from_xml_node(
                pattern, owning_scope, result_list)
            if include_pattern is not None:
                result_list.include_patterns.append(include_pattern)
        for pattern in xml_node.findall("Exclude"):
            exclude_pattern = UnrealLogFilePattern._from_xml_node(
                pattern, owning_scope, result_list)
            if exclude_pattern is not None:
                result_list.exclude_patterns.append(exclude_pattern)

        return result_list


class UnrealLogFilePatternScopeDeclaration:
    """
    A pattern scope contains multiple pattern lists and child scope.
    There is only ever one topmost root scope.
    """
    scope_name: str
    scope_display_name_var: str
    parent_target_name: Optional[str]
    root_scope: 'UnrealLogFilePatternScopeDeclaration'
    parent_scope: Optional['UnrealLogFilePatternScopeDeclaration']
    require_all_lines_match: bool

    child_scope_declarations: List['UnrealLogFilePatternScopeDeclaration']
    start_patterns: List[UnrealLogFilePattern]
    end_patterns: List[UnrealLogFilePattern]
    pattern_lists: List[UnrealLogFilePatternList]

    def __init__(self,
                 scope_name: str,
                 scope_display_name_var: str,
                 parent_target_name: Optional[str],
                 require_all_lines_match: bool,
                 parent_scope: Optional['UnrealLogFilePatternScopeDeclaration']) -> None:
        self.scope_name = scope_name
        self.scope_display_name_var = scope_display_name_var
        self.parent_target_name = parent_target_name
        self.parent_scope = parent_scope
        self.root_scope = self if parent_scope is None else parent_scope.root_scope
        self.require_all_lines_match = require_all_lines_match

        self.child_scope_declarations = []
        self.start_patterns = []
        self.end_patterns = []
        self.pattern_lists = []

    def is_root_scope(self) -> bool:
        return self.root_scope == self

    def num_patterns(self) -> int:
        result = 0
        for list in self.pattern_lists:
            result += len(list.include_patterns) + len(list.exclude_patterns)
        for child_scope_template in self.child_scope_declarations:
            result += child_scope_template.num_patterns()
        return result

    def get_fully_qualified_scope_name(self) -> str:
        """
        The fully qualified scope name is the name of the current scope preceded by the full chain of parent scopes.
        """
        return ((self.parent_scope.get_fully_qualified_scope_name() + ".") if not self.parent_scope is None else "") + self.scope_name

    def all_scopes(self) -> Iterator['UnrealLogFilePatternScopeDeclaration']:
        """Iterate all nested scopes"""
        yield self
        for child_scope in self.child_scope_declarations:
            for scope in child_scope.all_scopes():
                yield scope

    def all_parent_scopes(self) -> Iterator['UnrealLogFilePatternScopeDeclaration']:
        """Iterate the chain of parent scopes up to the root scope."""
        yield self
        if self.parent_scope is None:
            return
        for scope in self.parent_scope.all_parent_scopes():
            yield scope

    def all_lists(self) -> Iterator['UnrealLogFilePatternList']:
        """Iterate all pattern lists inside all child scopes"""
        for scope in self.all_scopes():
            for pattern_list in scope.pattern_lists:
                yield pattern_list

    @staticmethod
    def _from_xml_node(xml_node: XmlNode, root_node: XmlTree, parent_scope: Optional['UnrealLogFilePatternScopeDeclaration'] = None, parent_target_name: Optional[str] = None) -> 'UnrealLogFilePatternScopeDeclaration':
        """
        Create a scope object from an XML node.
        The node can be either a <Template> or <Target> node.
        """
        result_scope = UnrealLogFilePatternScopeDeclaration(
            str(xml_node.get("Name")),
            str(xml_node.get("DisplayNameVariable")),
            parent_target_name,
            bool(xml_node.get("RequireAllLinesMatch")),
            parent_scope=parent_scope)

        result_scope._set_start_end_patterns(xml_node)

        # Fill info + Generate child scopes.
        result_scope._fill_scope_from_xml_node(xml_node,
                                               root_node)
        return result_scope

    def _fill_scope_from_xml_node(self, xml_node: XmlNode, root_node: XmlTree) -> None:
        for pattern_list in xml_node.findall("./Patterns"):
            self.pattern_lists.append(
                UnrealLogFilePatternList._from_xml_node(pattern_list, self))
        for scope in xml_node.findall("./Scope"):
            self._link_child_scope(
                UnrealLogFilePatternScopeDeclaration._from_xml_node(scope,
                                                                    root_node=root_node,
                                                                    parent_scope=self,
                                                                    parent_target_name=self.parent_target_name))
        for link in xml_node.findall("./Link"):
            template_name = link.get("Template")
            found_template = False
            # Prefer templates
            for template in root_node.findall("./Template"):
                if template.get("Name") == template_name:
                    self._fill_scope_from_xml_node(template, root_node)
                    found_template = True
                    break
            # If there is not template with matching name, fallback to linking targets
            if not found_template:
                for template in root_node.findall("./Target"):
                    if template.get("Name") == template_name:
                        self._fill_scope_from_xml_node(template, root_node)
                        found_template = True
                        break
            if not found_template:
                raise OUAException(
                    f"No template or target with name {template_name} was found")

    def _set_start_end_patterns(self, xml_node: XmlNode) -> None:
        self.start_patterns = []
        self.end_patterns = []

        for node in xml_node.findall("Start"):
            start_pattern = UnrealLogFilePattern._from_xml_node(node, self)
            if start_pattern is not None:
                self.start_patterns.append(start_pattern)

        for node in xml_node.findall("End"):
            end_pattern = UnrealLogFilePattern._from_xml_node(
                node, self)
            if end_pattern is not None:
                self.end_patterns.append(end_pattern)

    def _link_child_scope(self, child_scope: 'UnrealLogFilePatternScopeDeclaration') -> None:
        child_scope.parent_scope = self
        self.child_scope_declarations.append(child_scope)
        child_scope.root_scope = self.root_scope


class UnrealLogFilePatternScopeInstance:
    """
    A result of a parsing attempt. Every scope declaration can appear multiple times, so we need to separate different instances of the same scope.
    E.g. you could have a declaration for {Build{Compile,Cook}} but multiple instances resulting in {Build_1{Compile_1, Cook_1}, Build_2{Compile_2, Cook_2}}

    The root scope tracks step_success_flags usually associated with nested scopes (e.g. Job.Build=success, Job.Cook=failure).
    """

    parent_scope_instance: Optional['UnrealLogFilePatternScopeInstance']
    child_scope_instances: List['UnrealLogFilePatternScopeInstance']
    scope_declaration: 'UnrealLogFilePatternScopeDeclaration'

    start_line_match: Optional[UnrealLogFileLineMatch]
    end_line_match: Optional[UnrealLogFileLineMatch]

    instance_number: int

    # Only valid on root scope
    step_success_flags: List[Tuple[str, UnrealBuildStepStatus]]

    pattern_match_lists: List[UnrealLogFilePatternList_MatchList]

    def __init__(self, parent_scope_instance: Optional['UnrealLogFilePatternScopeInstance'], scope_declaration: 'UnrealLogFilePatternScopeDeclaration', start_match: UnrealLogFileLineMatch, instance_number: int) -> None:
        self.parent_scope_instance = parent_scope_instance
        self.scope_declaration = scope_declaration
        self.start_line_match = start_match
        self.end_line_match = None
        self.instance_number = instance_number

        self.child_scope_instances = []
        self.step_success_flags = []
        self.pattern_match_lists = []
        for pattern_list in self.scope_declaration.pattern_lists:
            self.pattern_match_lists.append(
                UnrealLogFilePatternList_MatchList(pattern_list, self))

    def open_child_scope(self, scope_declaration: 'UnrealLogFilePatternScopeDeclaration', start_match: UnrealLogFileLineMatch) -> 'UnrealLogFilePatternScopeInstance':
        num_instances_same_type = 0
        for child_scope_instance in self.child_scope_instances:
            if child_scope_instance.scope_declaration == scope_declaration:
                num_instances_same_type += 1

        new_child_scope = UnrealLogFilePatternScopeInstance(
            self, scope_declaration, start_match=start_match, instance_number=num_instances_same_type)

        self.child_scope_instances.append(new_child_scope)
        return new_child_scope

    def close_scope(self, end_match: UnrealLogFileLineMatch) -> None:
        for child_scope in self.child_scope_instances:
            child_scope.close_scope(end_match)

        if self.end_line_match is None:
            self.end_line_match = end_match
        if len(self.step_success_flags) == 0:
            self.step_success_flags.append(
                (self.get_fully_qualified_scope_name(), UnrealBuildStepStatus.UNKNOWN))

    def num_matches(self) -> int:
        return sum(match_list.num_matches() for match_list in self.pattern_match_lists) + sum(child_scope_instance.num_matches() for child_scope_instance in self.child_scope_instances)

    def _check_and_add(self, line: str, line_number: int) -> bool:
        """
        Check a line on current scope INSTANCE and its pattern lists for matches or bubble up to parent scopes.
        Does NOT recurse into child scopes!
        """
        for match_list in self.pattern_match_lists:
            if match_list._check_and_add(line, line_number):
                return True

        if self.parent_scope_instance is None:
            return False

        # If not match in own patterns was found, bubble up to parents
        return self.parent_scope_instance._check_and_add(line, line_number)

    def format(self, max_lines: int) -> str:
        """
        Format the scope and all its contents for pretty printing.
        max_lines are passed to each pattern list (so the total number of displayed lines is likely much larger).
        """
        result = ""
        for match_list in self.pattern_match_lists:
            result += match_list.format(max_lines).strip() + "\n\n"
        for child_scope_instance in self.child_scope_instances:
            result += child_scope_instance.format(max_lines).strip() + "\n\n"

        # Remove all whitespace over more than 2 lines
        while "\n\n\n" in result:
            result = result.replace("\n\n\n", "\n\n")

        # Strip whitespace at start + end
        return result.strip()

    def get_local_scope_name(self) -> str:
        suffix = f"_{self.instance_number}" if self.instance_number > 0 else ""
        return f"{self.scope_declaration.scope_name}{suffix}"

<<<<<<< HEAD
    def get_scope_display_name(self) -> str:
        line_number_suffix = f" @ {self.start_line_match.line_nr if self.start_line_match is not None else '?'}-{'?' if self.end_line_match is None else str(self.end_line_match.line_nr)}"
=======
    def get_scope_display_name(self, fully_qualified: bool = False, add_line_suffix: bool = True) -> str:
>>>>>>> b3b2bb90

        if fully_qualified:
            base_name = self.get_local_scope_name() if self.parent_scope_instance is None else (
                self.parent_scope_instance.get_scope_display_name(fully_qualified=True, add_line_suffix=False) + "." + self.get_local_scope_name())
        else:
            base_name = self.get_local_scope_name()

        line_number_suffix = f" @ {self.start_line_match.line_nr}-{'?' if self.end_line_match is None else str(self.end_line_match.line_nr)}" if add_line_suffix else ""
        display_suffix = f" - {self.get_string_variable(self.scope_declaration.scope_display_name_var)}" if self.scope_declaration.scope_display_name_var is not None else ""
        return f"{base_name}{display_suffix}{line_number_suffix}"

    def get_fully_qualified_scope_name(self) -> str:
        """
        The name of scope instances contains the full name of the template plus a number to differentiate
        multiple instances of the same declaration.
        """
        base_name = "" if self.parent_scope_instance is None else (
            self.parent_scope_instance.get_fully_qualified_scope_name() + ".")

        return f"{base_name}{self.get_local_scope_name()}"

    def get_status(self, flag: str) -> UnrealBuildStepStatus:
        for _flag, status in self.step_success_flags:
            if _flag == flag:
                return status
        return UnrealBuildStepStatus.UNKNOWN

    def get_scope_status(self) -> UnrealBuildStepStatus:
        return self.get_status(self.get_fully_qualified_scope_name())

    def filter_inline(self, tags: List[str], min_severity: UnrealLogSeverity, min_matches: int = 1, unique_lines: bool = True) -> None:
        """
        Filter out match results by
        - duplicates
        - required tags (any if empty)
        - minimum severity
        - minimum number of matches per pattern list
        This is a lossy operation. In most cases, you'll want to use filter() to create a deep copy of the scope and retain an unfiltered original list.
        """
        self.pattern_match_lists = [match_list for match_list in self.pattern_match_lists if
                                    len(match_list.matching_lines) >= min_matches and
                                    match_list.source_list.severity.value >= min_severity.value and
                                    match_list.match_tags(tags)]
        if unique_lines:
            for match_list in self.pattern_match_lists:
                match_list.filter_unique_lines()

        for child_scope_instance in self.child_scope_instances:
            child_scope_instance.filter_inline(tags, min_severity)

    def filter(self, tag: str, min_severity: UnrealLogSeverity, min_matches: int = 1) -> 'UnrealLogFilePatternScopeInstance':
        """
        Create a deep copy of this scope instance and filter out match results (see filter_inline).
        Only supported on root scopes to avoid invalid linking of scopes.
        """
        if not self.scope_declaration.is_root_scope():
            raise OUAException(
                f"Creating a deep copy of a scope is only allowed for the root scope, but {self.get_fully_qualified_scope_name()} is not a root scope. "
                f"It might still work, but I never tested it and don't want to break anything")
        self_copy = copy.deepcopy(self)
        tags = tag.split(";")
        self_copy.filter_inline(tags, min_severity, min_matches)
        return self_copy

    def json(self) -> dict:
        """
        Return a plain (json compatible) dictionary representation of this scope with its lists and matches.
        Child scopes without matches are omitted.
        """
        result = {}
        result["name"] = f"{self.get_scope_status().get_icon()} {self.get_scope_display_name()}"
        result["start"] = self.start_line_match.json(
        ) if self.start_line_match is not None else ""
        result["end"] = self.end_line_match.json(
        ) if self.end_line_match is not None else ""
        match_lists_jsons = [list.json()
                             for list in self.pattern_match_lists if not list.source_list.hidden]
        result["match_lists"] = [
            list_json for list_json in match_lists_jsons if list_json is not None]
        result["child_scopes"] = [scope.json()
                                  for scope in self.child_scope_instances]

        result["status"] = self.get_scope_status().long_str()
        result["steps"] = [{"step": step, "status": str(step_status)}
                           for (step, step_status) in self.step_success_flags]
        return result

    def all_scope_instances(self, self_depth=0) -> Iterator[Tuple['UnrealLogFilePatternScopeInstance', int]]:
        """Iterate all nested scope instances"""
        yield self, self_depth
        for child_scope_instance in self.child_scope_instances:
            for scope, child_depth in child_scope_instance.all_scope_instances(self_depth+1):
                yield scope, child_depth

    def all_parent_scope_instances(self) -> Iterator['UnrealLogFilePatternScopeInstance']:
        """Iterate the chain of parent scope instances up to the root scope."""
        yield self
        if self.parent_scope_instance is None:
            return
        for scope in self.parent_scope_instance.all_parent_scope_instances():
            yield scope

    def all_match_lists(self) -> Iterator['UnrealLogFilePatternList_MatchList']:
        """Iterate all pattern lists inside all child scopes"""
        for scope, _ in self.all_scope_instances():
            for match_list in scope.pattern_match_lists:
                yield match_list

    def all_matching_lines(self) -> Iterator[UnrealLogFileLineMatch]:
        """Iterate all matching lines inside all lists inside all child scopes"""
        if self.start_line_match is not None:
            yield self.start_line_match
        if self.end_line_match is not None:
            yield self.end_line_match
        for list in self.all_match_lists():
            for line in list.matching_lines:
                yield line

    def get_string_variable(self, variable_name: str) -> Optional[str]:
        """
        Get the first instance of a string variable with the given name.
        If multiple lines have a variable with that name, only the first occurence will be returned.
        """
        for line in self.all_matching_lines():
            result = line.string_vars.get(variable_name)
            if result is not None:
                return result
        return None

    def flag_match_success(self, match: UnrealLogFileLineMatch) -> None:
        if match.owning_pattern is None:
            return

        full_scope_name = self.get_fully_qualified_scope_name()
        for flag in match.owning_pattern.success_flag_names:
            flag = full_scope_name if flag == "auto" else flag
            self._flag_step_status(flag, UnrealBuildStepStatus.SUCCESS)
        for flag in match.owning_pattern.failure_flag_names:
            flag = full_scope_name if flag == "auto" else flag
            self._flag_step_status(flag, UnrealBuildStepStatus.FAILURE)
        if match.owning_pattern.owning_list is not None and match.owning_pattern.owning_list.severity == UnrealLogSeverity.FATAL:
            # Automatically flag the owning scope as failure.
            self._flag_step_status(
                full_scope_name, UnrealBuildStepStatus.FAILURE)

    def _flag_step_status(self, flag: str, step_status: UnrealBuildStepStatus) -> None:
        """Reports a success or failure to the root scope."""
        # TODO At the moment this always uses the root scope, but maybe there is some benefit in tracking these flags on sub-scopes?
        # root_scope: 'UnrealLogFilePatternScopeDeclaration' = self.owning_scope.scope_declaration.root_scope
        flag_modified = False

        for step_index, (previous_flag, previous_step_status) in enumerate(self.step_success_flags):
            if previous_flag != flag:
                continue
            if previous_step_status == step_status:
                # The same flag was already present. We don't want duplicate flags / status
                pass
            else:
                if step_status == UnrealBuildStepStatus.FAILURE:
                    # Marking a previously successful step as failed is okay-ish - we just overwrite with new value
                    self.step_success_flags[step_index] = (
                        flag, step_status)
                    flag_modified = True
                    break
                else:
                    # However, this is definitely undesirable.
                    print(f"The step success flag '{flag}' was previously set to failure and is now set to success inside scope",
                          self.scope_declaration.scope_name)
                    break
        if not flag_modified:
            self.step_success_flags.append((flag, step_status))
            flag_modified = True

        if flag_modified:
            if step_status == UnrealBuildStepStatus.FAILURE:
                full_scope_name = self.get_fully_qualified_scope_name()
                if flag == full_scope_name:
                    if self.parent_scope_instance is not None:
                        self.parent_scope_instance._flag_step_status(
                            self.parent_scope_instance.get_fully_qualified_scope_name(), UnrealBuildStepStatus.FAILURE)
                else:
                    self._flag_step_status(
                        full_scope_name, UnrealBuildStepStatus.FAILURE)


def get_log_patterns(xml_path: str, target_name: str) -> UnrealLogFilePatternScopeDeclaration:
    """
    Import a list of log file patterns from an xml file.
    Groups are assigned to a target that must match to the input target_name.
    """
    print("Importing log file pattern list from", xml_path)
    root_node = XmlTree(file=xml_path)
    for target in root_node.findall("./Target"):
        if target.get("Name") == target_name:
            return UnrealLogFilePatternScopeDeclaration._from_xml_node(target, root_node, parent_scope=None, parent_target_name=target_name)
    raise OUAException(f"No definition for log file target {target_name}")


class LogScopeChange(Enum):
    UNCHANGED = 0,
    OPEN = 1,
    CLOSE = 2


def parse_log(log_path: str, logparse_patterns_xml: str, target_name: str) -> UnrealLogFilePatternScopeInstance:
    """
    Parse the log file into a dictionary.
    Each key of the dict represents a named group of patterns.
    Groups are themselves assigned to log file types, so we can have different patterns for different log files.
    The tree of pattern groups are defined in xml files (see resources/logparse_patterns.xml for sample).
    """
    if log_path is None:
        raise OUAException("Cannot parse None logfile")

    root_scope_declaration = get_log_patterns(
        logparse_patterns_xml, target_name)
    if root_scope_declaration.num_patterns() == 0:
        raise OUAException("No log parsing patterns found!")

    # current_scope = root_scope_declaration
    root_scope_instance = UnrealLogFilePatternScopeInstance(parent_scope_instance=None,
                                                            scope_declaration=root_scope_declaration,
                                                            # TODO Move into first iteration so we get the first line?
                                                            start_match=UnrealLogFileLineMatch(
                                                                "", None, 0),
                                                            instance_number=0)
    current_scope_instance = root_scope_instance

    def try_open_scope() -> None:
        nonlocal current_scope_instance
        nonlocal scope_change

        if current_scope_instance is None or current_scope_instance.scope_declaration is None:
            return

        for child_scope_declaration in current_scope_instance.scope_declaration.child_scope_declarations:
            for start_pattern in child_scope_declaration.start_patterns:
                start_match = start_pattern.match(line, line_number)
                if start_match is None:
                    continue
                current_scope_instance = current_scope_instance.open_child_scope(
                    scope_declaration=child_scope_declaration, start_match=start_match)
                current_scope_instance.flag_match_success(start_match)
                scope_change = LogScopeChange.OPEN
                break
            # Can't enter two child scopes at the same time, e.g.
            # scope A { scope X {}, scope Y {}} --> can't enter X and Y at the same time
            if scope_change is LogScopeChange.OPEN:
                break

    def try_close_scope() -> None:
        nonlocal current_scope_instance
        nonlocal scope_change

        scope_close_needed = False
        end_match = None
        for end_pattern in filter(lambda end_pattern: not end_pattern is None, check_parent_scope_declaration.end_patterns):
            end_match = end_pattern.match(line, line_number)
            if end_match is None:
                continue
            check_parent_scope.flag_match_success(end_match)
            scope_close_needed = True
            break

        if not scope_close_needed and check_parent_scope_declaration.require_all_lines_match and not line_checked:
            scope_close_needed = True

        if scope_close_needed:
            if end_match is not None:
                check_parent_scope.close_scope(end_match)
            current_scope_instance = check_parent_scope.parent_scope_instance
            scope_change = LogScopeChange.CLOSE

    with open(log_path, "r") as file:
        lines = file.readlines()
        with alive_bar(len(lines), title="parsing lines") as update_progress_bar:
            for line_number, line in enumerate(lines, 0):
                update_progress_bar()

                # What's a higher priority?
                # 1) closing current scope <- current implementation
                # 2) opening child scopes
                scope_change = LogScopeChange.UNCHANGED

                # Allow parsing a line that is on the end line of a scope
                line_checked = current_scope_instance._check_and_add(
                    line, line_number)

                # Allow not only current scope, but also all parent scopes to end/close.
                # This is required, because script steps may crash / exit preemptively, which would result in socpes not being closed properly,
                # which in turn might mess up parsing rules of the next steps.
                for check_parent_scope in current_scope_instance.all_parent_scope_instances():
                    check_parent_scope_declaration = check_parent_scope.scope_declaration
                    try_close_scope()
                    if scope_change is not LogScopeChange.UNCHANGED:
                        break

                try_open_scope()

                # A line can be matched by multiple scopes. Always give the starting and ending scope an opportunity to parse it.
                current_scope_instance._check_and_add(line, line_number)

    if not current_scope_instance.scope_declaration.is_root_scope():
        print(
            f"WARNING: Child scope '{current_scope_instance.get_fully_qualified_scope_name()}' was opened but not closed. This may be a sign of an uncompleted automation step.")

    return root_scope_instance


def print_parsed_log(path: str, logparse_patterns_xml: str, target_name: str, max_lines: int = 20) -> None:
    header_divider = "\n==========================="
    print(header_divider, "\nParsing log file", path, "...", header_divider)

    scope_with_matches = parse_log(path, logparse_patterns_xml, target_name)
    print("\n", scope_with_matches.format(max_lines))


def _main_get_files() -> List[Tuple[str, str]]:
    env = UnrealEnvironment.create_from_invoking_file_parent_tree()

    argparser = argparse.ArgumentParser()
    argparser.add_argument("--files")
    cli_args = argparser.parse_args()

    files: List[Tuple[str, str]]
    if cli_args.files is not None:
        files_strs = cli_args.files.split(",")
        files = []
        for i in range(0, len(files_strs), 2):
            files.append((files_strs[i], files_strs[i+1]))
    else:
        files = [
            ("UAT", str(UnrealLogFile.UAT.find_latest(env))),
            ("Cook", str(UnrealLogFile.COOK.find_latest(env))),
            ("Unreal", str(UnrealLogFile.EDITOR.find_latest(env)))
        ]

    return files


if __name__ == "__main__":
    files = _main_get_files()
    patterns_xml = os.path.join(
        Path(__file__).parent, "resources/logparse_patterns.xml")

    for target, file in files:
        print_parsed_log(file, patterns_xml, target)<|MERGE_RESOLUTION|>--- conflicted
+++ resolved
@@ -1,4 +1,4 @@
-﻿"""
+"""
 Parse UE logs for warning / error summary.
 """
 
@@ -8,17 +8,13 @@
 import re
 from enum import Enum
 from pathlib import Path
-from typing import Dict, Iterator, List, Optional, Set, Tuple, Union
+from typing import Dict, Iterator, List, Optional, Set, Tuple
 from xml.etree.ElementTree import Element as XmlNode
 from xml.etree.ElementTree import ElementTree as XmlTree
 
-<<<<<<< HEAD
+from alive_progress import alive_bar
+
 from openunrealautomation.core import OUAException
-=======
-from alive_progress import alive_bar
-
-from openunrealautomation.core import *
->>>>>>> b3b2bb90
 from openunrealautomation.environment import UnrealEnvironment
 from openunrealautomation.logfile import UnrealLogFile
 from openunrealautomation.util import strtobool
@@ -39,12 +35,12 @@
     Default level is MESSAGE
     """
     # int, icon, json value
-    MESSAGE = 0, "📄", "message"
-    WARNING = 1, "⚠️", "warning"
-    SEVERE_WARNING = 2, "⚠️", "severe_warning"
-    ERROR = 3, "⛔", "error"
+    MESSAGE = 0, "??", "message"
+    WARNING = 1, "??", "warning"
+    SEVERE_WARNING = 2, "??", "severe_warning"
+    ERROR = 3, "?", "error"
     # only distinguish internally for now -> auto step fails. json export etc should be unaffected.
-    FATAL = 4, "⛔", "error"
+    FATAL = 4, "?", "error"
 
     @staticmethod
     def from_string(string: str) -> 'UnrealLogSeverity':
@@ -70,9 +66,9 @@
     """
     Status of a single build step
     """
-    SUCCESS = 0, "✅", "success"
-    FAILURE = 1, "❌", "failure"
-    UNKNOWN = 2, "⏳", "unknown"
+    SUCCESS = 0, "?", "success"
+    FAILURE = 1, "?", "failure"
+    UNKNOWN = 2, "?", "unknown"
 
     def __str__(self) -> str:
         return self.long_str()
@@ -653,12 +649,7 @@
         suffix = f"_{self.instance_number}" if self.instance_number > 0 else ""
         return f"{self.scope_declaration.scope_name}{suffix}"
 
-<<<<<<< HEAD
-    def get_scope_display_name(self) -> str:
-        line_number_suffix = f" @ {self.start_line_match.line_nr if self.start_line_match is not None else '?'}-{'?' if self.end_line_match is None else str(self.end_line_match.line_nr)}"
-=======
     def get_scope_display_name(self, fully_qualified: bool = False, add_line_suffix: bool = True) -> str:
->>>>>>> b3b2bb90
 
         if fully_qualified:
             base_name = self.get_local_scope_name() if self.parent_scope_instance is None else (
@@ -666,7 +657,9 @@
         else:
             base_name = self.get_local_scope_name()
 
-        line_number_suffix = f" @ {self.start_line_match.line_nr}-{'?' if self.end_line_match is None else str(self.end_line_match.line_nr)}" if add_line_suffix else ""
+        line_nr_str = str(
+            self.start_line_match.line_nr) if self.start_line_match is not None else '?'
+        line_number_suffix = f" @ {line_nr_str}-{'?' if self.end_line_match is None else str(self.end_line_match.line_nr)}" if add_line_suffix else ""
         display_suffix = f" - {self.get_string_variable(self.scope_declaration.scope_display_name_var)}" if self.scope_declaration.scope_display_name_var is not None else ""
         return f"{base_name}{display_suffix}{line_number_suffix}"
 
@@ -976,14 +969,14 @@
     print("\n", scope_with_matches.format(max_lines))
 
 
-def _main_get_files() -> List[Tuple[str, str]]:
+def _main_get_files() -> List[Tuple[str, Optional[str]]]:
     env = UnrealEnvironment.create_from_invoking_file_parent_tree()
 
     argparser = argparse.ArgumentParser()
     argparser.add_argument("--files")
     cli_args = argparser.parse_args()
 
-    files: List[Tuple[str, str]]
+    files: List[Tuple[str, Optional[str]]]
     if cli_args.files is not None:
         files_strs = cli_args.files.split(",")
         files = []
@@ -991,9 +984,9 @@
             files.append((files_strs[i], files_strs[i+1]))
     else:
         files = [
-            ("UAT", str(UnrealLogFile.UAT.find_latest(env))),
-            ("Cook", str(UnrealLogFile.COOK.find_latest(env))),
-            ("Unreal", str(UnrealLogFile.EDITOR.find_latest(env)))
+            ("UAT", UnrealLogFile.UAT.find_latest(env)),
+            ("Cook", UnrealLogFile.COOK.find_latest(env)),
+            ("Unreal", UnrealLogFile.EDITOR.find_latest(env))
         ]
 
     return files
@@ -1005,4 +998,7 @@
         Path(__file__).parent, "resources/logparse_patterns.xml")
 
     for target, file in files:
-        print_parsed_log(file, patterns_xml, target)+        if file is not None:
+            print_parsed_log(file, patterns_xml, target)
+        else:
+            print("no file for target", target)